<?xml version="1.0"?>
<launch>
    
    <arg name="use_manual_control"      default="false"                 doc="use manual control for carla"/>
    <arg name="global_planner"          default="lanelet2"              doc="waypoints, lanelet2" />
    <arg name="local_planner"           default="velocity"              doc="velocity, none"/>
    <arg name="use_path_smoothing"      default="true" />
    <arg name="localizer"               default="carla"                 doc="novatel, carla" />
    <arg name="detector"                default="carla"                 doc="cluster, carla" />
    <arg name="tfl_detector"            default="carla"                 doc="carla, camera, mqtt_camera_fusion" />
    <arg name='map_name'                default='tartu_demo_l_c_wp'/>
    <arg name="follower"                default="pure_pursuit"          doc="pure_pursuit, stanley" />
    <arg name="waypoints_file"          default="waypoints_erm_utm_1m.csv" />
<<<<<<< HEAD
    <arg name="lanelet2_map_name"       default="$(arg map_name).osm"   unless="$(eval 'tartu' in map_name.lower())" />
    <arg name="lanelet2_map_name"       default="tartu_demo_l_c_wp_dem.osm" if="$(eval 'tartu' in map_name.lower())" />
=======
    <arg name="lanelet2_map_name"       default="$(arg map_name).osm"       if="$(eval localizer=='carla')" />
    <arg name="lanelet2_map_name"       default="tartu_demo_l_c_wp_dem.osm" if="$(eval localizer!='carla')" />
>>>>>>> 47c77903
    <arg name='use_lexus_model'         default='true'/>
    <arg name='generate_traffic'        default='true'/>
    
    <!-- Scenario Runner args -->
    <arg name='use_scenario_runner'     default='false'/>
    <arg name='scenario_runner_path'    default='$(optenv SCENARIO_RUNNER_ROOT)'/>
    <arg name='scenario_name'           default='FollowLeadingVehicle'/>
    <arg name='scenario_file'           default='$(find autoware_mini)/config/carla/scenarios/$(arg map_name)/$(arg scenario_name).xosc'/>

    <!-- Localization -->
    <include file="$(find autoware_mini)/launch/localization.launch">
        <arg name="localizer"           value="$(arg localizer)" />
    </include>

    <!-- Detection -->
    <include file="$(find autoware_mini)/launch/detection.launch">
        <arg name="detector"            value="$(arg detector)" />
        <arg name="tfl_detector"        value="$(arg tfl_detector)" />
        <arg name="lanelet2_map_name"   value="$(arg lanelet2_map_name)" />
    </include>

    <!-- Planning -->
    <include file="$(find autoware_mini)/launch/planning.launch">
        <arg name="global_planner"      value="$(arg global_planner)" />
        <arg name="local_planner"       value="$(arg local_planner)" />
        <arg name="use_path_smoothing"  value="$(arg use_path_smoothing)" />
        <arg name="waypoints_file"      value="$(arg waypoints_file)" />
        <arg name="lanelet2_map_name"   value="$(arg lanelet2_map_name)" />
    </include>

    <!-- Control -->
    <include file="$(find autoware_mini)/launch/control.launch">
        <arg name="follower"            value="$(arg follower)" />
    </include>

    <!-- Vehicle platform -->
    <include file="$(find vehicle_platform)/launch/platform.launch" >
        <arg name="use_lexus_model"     value="true" />
    </include>

    <!-- Carla platform -->
    <include file="$(find autoware_mini)/launch/platform/carla.launch">
        <arg name='map_name'                            value='$(arg map_name)'/>
        <arg name="use_manual_control"                  value="$(arg use_manual_control)" />
        <arg name="use_lidar"                           value="$(eval 'lidar' in detector and detector != 'lidar_vella')" />
        <arg name="use_radar"                           value="$(eval 'radar' in detector)" />
        <arg name="use_gnss"                            value="$(eval localizer == 'novatel')" />
        <arg name="use_cam"                             value="$(eval 'camera' in tfl_detector)" />
        <arg name="generate_traffic"                    value="$(arg generate_traffic)" />
        <arg name="scenario_runner_path"                value="$(arg scenario_runner_path)" />
        <arg name="use_scenario_runner"                 value="$(arg use_scenario_runner)" />
        <arg name="scenario_name"                       value="$(arg scenario_name)" />
        <arg name="scenario_file"                       value="$(arg scenario_file)" />
    </include>

    <!-- Rviz -->
    <include file="$(find autoware_mini)/launch/dashboard.launch" />
    <node type="rviz" name="rviz" pkg="rviz" args="-d $(find autoware_mini)/rviz/autoware_mini.rviz" required="true" />

</launch><|MERGE_RESOLUTION|>--- conflicted
+++ resolved
@@ -11,13 +11,8 @@
     <arg name='map_name'                default='tartu_demo_l_c_wp'/>
     <arg name="follower"                default="pure_pursuit"          doc="pure_pursuit, stanley" />
     <arg name="waypoints_file"          default="waypoints_erm_utm_1m.csv" />
-<<<<<<< HEAD
     <arg name="lanelet2_map_name"       default="$(arg map_name).osm"   unless="$(eval 'tartu' in map_name.lower())" />
     <arg name="lanelet2_map_name"       default="tartu_demo_l_c_wp_dem.osm" if="$(eval 'tartu' in map_name.lower())" />
-=======
-    <arg name="lanelet2_map_name"       default="$(arg map_name).osm"       if="$(eval localizer=='carla')" />
-    <arg name="lanelet2_map_name"       default="tartu_demo_l_c_wp_dem.osm" if="$(eval localizer!='carla')" />
->>>>>>> 47c77903
     <arg name='use_lexus_model'         default='true'/>
     <arg name='generate_traffic'        default='true'/>
     
