# Autoware Mini

<<<<<<< HEAD
Autoware Mini is minimalistic Python-based autonomy software. It is built on Python and ROS 1 to make it easy to get started and tinkering. It uses Autoware messages to define the interfaces between the modules, aiming to be compatible with [Autoware](https://www.autoware.org/). Autoware Mini currently works on ROS Noetic (Ubuntu 20.04 and through [Conda RoboStack](https://robostack.github.io/) also on many other Linux versions).
=======
Autoware Mini is minimalistic Python-based autonomy software. It is built on Python and ROS 1 to make it easy to get started and tinkering. It uses Autoware messages to define the interfaces between the modules, aiming to be compatible with Autoware nodes. Autoware Mini currently works on ROS Noetic (Ubuntu 20.04 and through [Conda RoboStack](https://robostack.github.io/) also on Ubuntu 18.04).
>>>>>>> c666ae65

Our goals with the Autoware Mini were:
* easy to get started with --> minimal amount of dependencies
* simple and pedagogical --> simple Python nodes and ROS 1
* easy to implement machine learning based approaches --> Python

It is not production-level software, but aimed for teaching and research. At the same time we have validated the software with a real car in a real traffic in the city center of Tartu, Estonia.

## Architecture

![Autoware Mini diagram](images/diagram.png)

The key modules of Autoware Mini are:
* **Localization** - determines vehicle position and speed. Can be implemented using GNSS, lidar positioning, visual positioning, etc.
* **Global planning** - given current position and destination determines the global path to the destination. Makes use of HD map.
* **Obstacle detection** - produces detected objects based on lidar, radar or camera information. Includes tracking and prediction.
* **Local planning** - given global path and obstacles plans local path that avoids obstacles and respects traffic lights.
* **Traffic light detection** - produces status for stoplines, if they are green or red. Red stopline is like an obstacle for local planner.
* **Controller** - follows the local path given by the local planner, including target speeds at different points of trajectory.

## Installation

1. Create workspace
   ```
   mkdir -p autoware_mini_ws/src
   cd autoware_mini_ws/src
   ```

2. Clone the repos
   ```
   git clone git@gitlab.cs.ut.ee:autonomous-driving-lab/autoware_mini.git
   git clone git@gitlab.cs.ut.ee:autonomous-driving-lab/autoware.ai/local/vehicle_platform.git
   # if using Carla
   git clone --recurse-submodules https://github.com/carla-simulator/ros-bridge.git carla_ros_bridge
   ```

3. Install system dependencies

   ```
   rosdep update
   rosdep install --from-paths . --ignore-src -r -y
   ```

4. Build the workspace
   ```
   catkin build
   ```

## Launching planner simulation

Planner simulation is very lightweight and has the least dependencies.

```
roslaunch autoware_mini start_sim.launch
```

You should see Rviz window with a default map. To start driving you need to give the vehicle initial position with 2D Pose Estimate button and goal using 2D Nav Goal button. Obstacles can be placed or removed with Publish Point button.

## Launching with Carla

### Download Carla + Tartu map (Skip if already done)

1. Download [Carla 0.9.13](https://carla-releases.s3.eu-west-3.amazonaws.com/Linux/CARLA_0.9.13.tar.gz) and extract it. We will call this extracted folder `<CARLA ROOT>`.
2. Download [Tartu.tar.gz](https://drive.google.com/file/d/10CHEOjHyiLJgD13g6WwDZ2_AWoLasG2F/view?usp=share_link)
3. Copy Tartu.tar.gz inside the import folder under `<CARLA ROOT>` directory.
4. Run ./ImportAssets.sh from the `<CARLA ROOT>` directory. This will install Tartu map. (You can now delete the Tartu.tar.gz file from import folder.)
5. Since we will be refereing to `<CARLA ROOT>` alot, lets export it as environment variable. Make sure to replace the path where Carla is downloaded.

   ```
   export CARLA_ROOT=/path/to/your/carla/installation
   ```

6. Now, enter the following command. (**NOTE:** Here we assume that `CARLA_ROOT`  was set from the previous command.)
   ```
   export PYTHONPATH=$PYTHONPATH:${CARLA_ROOT}/PythonAPI/carla/dist/carla-0.9.13-py3.7-linux-x86_64.egg:${CARLA_ROOT}/PythonAPI/carla/agents:${CARLA_ROOT}/PythonAPI/carla
   ```
   **Note:** It will be convenient if above variables are automatically exported whenever you open a terminal. Putting above exports in `~/.bashrc` will reduce hassle of exporting everytime.

### Launch instructions

1. In a new terminal, (assuming enviornment variables are exported) Run Carla simulator by entering followig command.

   ```
   $CARLA_ROOT/CarlaUE4.sh -prefernvidia -quality-level=Low
   ```
#### Launch using ground-truth detection:
2. In a new terminal, (assuming enviornment variables are exported) run the following command. This run’s tartu environment of Carla with minimal sensors and our autonomy stack. The detected objects come from Carla directly.

   ```
   roslaunch autoware_mini start_carla.launch
   ```
#### OR
#### Launch using lidar based detector:
2. In a new terminal, (assuming enviornment variables are exported) run the following command. This run’s tartu environment of Carla with lidar sensors and our autonomy stack. The detection is performed using Lidar based euclidean cluster detector.

   ```
   roslaunch autoware_mini start_carla.launch detector:=simple
   ```
#### Generate Traffic
3. In a new terminal, (assuming enviornment variables are exported) generate random traffic by entering following command.

   ```
   python $CARLA_ROOT/PythonAPI/examples/generate_traffic.py --asynch
   ```

## Launching in Lexus

```
roslaunch autoware_mini start_lexus.launch
```<|MERGE_RESOLUTION|>--- conflicted
+++ resolved
@@ -1,10 +1,6 @@
 # Autoware Mini
 
-<<<<<<< HEAD
 Autoware Mini is minimalistic Python-based autonomy software. It is built on Python and ROS 1 to make it easy to get started and tinkering. It uses Autoware messages to define the interfaces between the modules, aiming to be compatible with [Autoware](https://www.autoware.org/). Autoware Mini currently works on ROS Noetic (Ubuntu 20.04 and through [Conda RoboStack](https://robostack.github.io/) also on many other Linux versions).
-=======
-Autoware Mini is minimalistic Python-based autonomy software. It is built on Python and ROS 1 to make it easy to get started and tinkering. It uses Autoware messages to define the interfaces between the modules, aiming to be compatible with Autoware nodes. Autoware Mini currently works on ROS Noetic (Ubuntu 20.04 and through [Conda RoboStack](https://robostack.github.io/) also on Ubuntu 18.04).
->>>>>>> c666ae65
 
 Our goals with the Autoware Mini were:
 * easy to get started with --> minimal amount of dependencies
