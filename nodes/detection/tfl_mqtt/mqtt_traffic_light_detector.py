#!/usr/bin/env python3

import rospy
import json
import time
import traceback

from lanelet2.io import Origin, load
from lanelet2.projection import UtmProjector

import paho.mqtt.client as paho

from autoware_msgs.msg import TrafficLightResult, TrafficLightResultArray
from visualization_msgs.msg import MarkerArray, Marker

from localization.SimulationToUTMTransformer import SimulationToUTMTransformer


MQTT_TO_AUTOWARE_TFL_MAP = {
    "RED": 0,
    "RED/AMB": 0,
    "REDVAMB": 0,
<<<<<<< HEAD
=======
    "RED\\AMB": 0,
>>>>>>> e5ef5e54
    "AMBER-RED": 0,
    "AMBERRED" : 0,
    "YELLOW": 0,
    "AMBER": 0,
    "FLASH" : 1,
    "AMB FLASH" : 1,
    "AMBER FLASH" : 1,
    "GREEN FLASH": 1,
    "GREEN": 1,
    "UNKNOWN": 2
}

class MqttTrafficLightDetector:
    def __init__(self):

        # Node parameters
        self.mqtt_host = rospy.get_param('~mqtt_host')
        self.mqtt_port = rospy.get_param('~mqtt_port')
        self.mqtt_topic = rospy.get_param('~mqtt_topic')
        self.timeout = rospy.get_param('~timeout')
        self.rate = rospy.Rate(10) # 10hz
        self.id_string = rospy.get_param('~id_string')

        # self.use_offset = rospy.get_param("~use_offset", default=True)  # not necessary? will use lane_id
        coordinate_transformer = rospy.get_param("/localization/coordinate_transformer")
        use_custom_origin = rospy.get_param("/localization/use_custom_origin")
        utm_origin_lat = rospy.get_param("/localization/utm_origin_lat")
        utm_origin_lon = rospy.get_param("/localization/utm_origin_lon")
        lanelet2_map_name = rospy.get_param("~lanelet2_map_name")

        # Load the map using Lanelet2
        if coordinate_transformer == "utm":
                projector = UtmProjector(Origin(utm_origin_lat, utm_origin_lon), use_custom_origin, False)
        else:
            rospy.logfatal("%s - only utm and custom origin currently supported for lanelet2 map loading", rospy.get_name())
            exit(1)
        lanelet2_map = load(lanelet2_map_name, projector)

        # extract all stop lines that have api_id and add to dict
        self.stop_line_ids = {}
        for line in lanelet2_map.lineStringLayer:
            if line.attributes:
                if line.attributes["type"] == "stop_line":
                    if "api_id" in line.attributes:
                        self.stop_line_ids[line.id] = line.attributes["api_id"]

        # MQTT traffic light status
        self.mqtt_status = {}

        # Publishers
        self.tfl_status_pub = rospy.Publisher('traffic_light_status', TrafficLightResultArray, queue_size=1)

        client = paho.Client()
        client.on_message = self.on_message
        client.on_disconnect = self.on_disconnect
        client.on_connect = self.on_connect

        client.tls_set("/etc/ssl/certs/ca-certificates.crt")
        client.connect(self.mqtt_host, self.mqtt_port, keepalive=10)
        client.loop_start()


    def on_connect(self, client, userdata, flags, rc):
        if rc != 0:
            rospy.logerr('%s - failed to connect to MQTT server %s:%d, return code: %d', rospy.get_name(), self.mqtt_host, self.mqtt_port, rc)
            return

        rospy.loginfo('%s - connected to MQTT server %s:%d', rospy.get_name(), self.mqtt_host, self.mqtt_port)
        client.subscribe(self.mqtt_topic)

    def on_disconnect(self, client, userdata, rc):
        rospy.logerr('%s - disconnected from MQTT server %s:%d, return code: %d', rospy.get_name(), self.mqtt_host, self.mqtt_port, rc)

    def on_message(self, client, userdata, msg):
        rospy.logdebug('%s - MQTT message recieved: %s, %s', rospy.get_name(), msg.topic, str(msg.payload))
        # collect all messages
        api_id = msg.topic
        self.mqtt_status[api_id] = json.loads(msg.payload)

    def combine_tfl_results_and_publish(self):
        """
        Combine extracted stop lines with api_id from the map with the traffic light status from mqtt
        """
        
        # combine self.stop_line_ids[line.id] and self.tfl_status[tl_id]
        try:

            # iterate over stoplines and create TrafficLightResultArray
            tfl_status = TrafficLightResultArray()
            tfl_status.header.stamp = rospy.Time.now()

            for lane_id, api_id in self.stop_line_ids.items():

                result_str = "UNKNOWN"
                result = MQTT_TO_AUTOWARE_TFL_MAP[result_str]

                # extract status from mqtt_status if key exits
                if api_id in self.mqtt_status:
                    if self.mqtt_status[api_id]["timestamp"] < int((time.time() - self.timeout) * 1000):
                        rospy.logwarn('%s - timeout of stopline: %s, by %f seconds', rospy.get_name(), api_id, (self.mqtt_status[api_id]["timestamp"] - time.time() * 1000) / 1000)
                    else:
                        result_str = self.mqtt_status[api_id]["status"]
                        if result_str in MQTT_TO_AUTOWARE_TFL_MAP:
                            result = MQTT_TO_AUTOWARE_TFL_MAP[result_str]
                        else:
                            rospy.logwarn('%s - unknown stopline state: %s', rospy.get_name(), result_str)

                tfl_result = TrafficLightResult()
                tfl_result.light_id = 0
                tfl_result.lane_id = lane_id
                tfl_result.recognition_result = result
                tfl_result.recognition_result_str = result_str + self.id_string
                tfl_status.results.append(tfl_result)

            self.tfl_status_pub.publish(tfl_status)

        except Exception as e:
            rospy.logerr_throttle(10, "%s - Exception in callback: %s", rospy.get_name(), traceback.format_exc())

    def run(self):
        while not rospy.is_shutdown():
            self.combine_tfl_results_and_publish()
            try:
                self.rate.sleep()
            except rospy.exceptions.ROSTimeMovedBackwardsException:
                pass



if __name__ == '__main__':
    rospy.init_node('mqtt_traffic_light_detector', log_level=rospy.INFO)
    node = MqttTrafficLightDetector()
    node.run()<|MERGE_RESOLUTION|>--- conflicted
+++ resolved
@@ -20,10 +20,7 @@
     "RED": 0,
     "RED/AMB": 0,
     "REDVAMB": 0,
-<<<<<<< HEAD
-=======
     "RED\\AMB": 0,
->>>>>>> e5ef5e54
     "AMBER-RED": 0,
     "AMBERRED" : 0,
     "YELLOW": 0,
