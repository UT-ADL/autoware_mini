--- conflicted
+++ resolved
@@ -16,10 +16,7 @@
 | `/vehicle/wheel_base`      | double | `2.789` | The distance in meters between the front and rear axles of the vehicle. |
 | `heading_angle_limit`      | double | `90.0`  | The maximum steering angle in degrees.                                 |
 | `blinker_lookahead_time`   | double | `3.0`   | Lookahead time for blinker state (multiplied with velocity)            |
-<<<<<<< HEAD
-=======
 | `blinker_lookahead_distance ` | double | `14.0` | Min lookahead distance to get blinker state (m)                      |
->>>>>>> d3b2427d
 | `lateral_error_limit`      | double | `2.0`   | The maximum lateral error in meters.                                   |
 | `~simulate_cmd_delay`      | double | `0.3`   | Time, (s).  It is used to project ego vehicle to a location where it would be after that time considering current velocity and orientation. The projected location is used as source to calculate steering angle |
 | `~publish_debug_info`      | bool   | `False` | Whether to publish debug information.                                  |
@@ -63,10 +60,7 @@
 | `heading_angle_limit` | float | `90.0` | Maximum steering angle for the vehicle |
 | `lateral_error_limit` | float | `2.0` | Maximum lateral error from the path |
 | `blinker_lookahead_time`   | double | `3.0`   | Lookahead time for blinker state (multiplied with velocity)            |
-<<<<<<< HEAD
-=======
 | `blinker_lookahead_distance ` | double | `14.0` | Min lookahead distance to get blinker state (m) |
->>>>>>> d3b2427d
 | `~simulate_cmd_delay`      | double | `0.3`   | Time, (s).  It is used to project ego vehicle to a location where it would be after that time considering current velocity and orientation. The projected location is used as source to calculate steering angle |
 | `~publish_debug_info` | bool | `False` | Whether or not to publish debug information |
 | `~nearest_neighbor_search` | string | `"kd_tree"` | Algorithm for nearest neighbor search. Possible values are `"ball_tree"`, `"kd_tree"`, and `"brute"`.
