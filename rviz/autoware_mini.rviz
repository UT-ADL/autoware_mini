--- conflicted
+++ resolved
@@ -30,11 +30,7 @@
     Experimental: false
     Name: Time
     SyncMode: 0
-<<<<<<< HEAD
-    SyncSource: Points ground
-=======
     SyncSource: ""
->>>>>>> d385d37e
 Preferences:
   PromptSaveOnExit: true
 Toolbars:
@@ -69,75 +65,15 @@
             All Enabled: false
             base_link:
               Value: true
-<<<<<<< HEAD
-            camera_fl:
-              Value: true
-            camera_fr:
-              Value: true
-            imu:
-              Value: true
-            interfacea_link0:
-              Value: true
-            interfacea_link1:
-              Value: true
-            interfacea_link2:
-              Value: true
-            interfacea_link3:
-              Value: true
-            lexus_model:
-              Value: true
-            lidar_0:
-              Value: true
-            lidar_center:
-              Value: true
-            lidar_front/os_sensor:
-              Value: true
             map:
               Value: true
-            radar_fc:
-              Value: true
-          Marker Alpha: 1
-=======
-            map:
-              Value: true
->>>>>>> d385d37e
           Marker Scale: 1.5
           Name: TF
           Show Arrows: true
           Show Axes: true
           Show Names: true
           Tree:
-<<<<<<< HEAD
-            map:
-              base_link:
-                base_footprint:
-                  {}
-                imu:
-                  {}
-                lexus_model:
-                  {}
-                lidar_center:
-                  camera_fl:
-                    {}
-                  camera_fr:
-                    {}
-                  interfacea_link0:
-                    {}
-                  interfacea_link1:
-                    {}
-                  interfacea_link2:
-                    {}
-                  interfacea_link3:
-                    {}
-                  lidar_0:
-                    {}
-                  lidar_front/os_sensor:
-                    {}
-                radar_fc:
-                  {}
-=======
-            {}
->>>>>>> d385d37e
+            {}
           Update Interval: 0
           Value: true
         - Alpha: 1
