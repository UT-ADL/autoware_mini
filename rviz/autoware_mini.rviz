Panels:
  - Class: rviz/Displays
    Help Height: 0
    Name: Displays
    Property Tree Widget:
      Expanded:
        - /Map1/Lanelet2 map1/Namespaces1
        - /Detection1
        - /Detection1/Lidar1
        - /Planning1
        - /Planning1/Smoothed path1/Namespaces1
        - /Planning1/Local path1/Namespaces1
        - /Simulation1
      Splitter Ratio: 0.5161904692649841
    Tree Height: 650
  - Class: rviz/Selection
    Name: Selection
  - Class: rviz/Tool Properties
    Expanded:
      - /2D Pose Estimate1
      - /2D Nav Goal1
      - /Publish Point1
    Name: Tool Properties
    Splitter Ratio: 0.5886790156364441
  - Class: rviz/Views
    Expanded:
      - /Current View1
    Name: Views
    Splitter Ratio: 0.5
  - Class: rviz/Time
    Name: Time
    SyncMode: 0
    SyncSource: Carla camera view
Preferences:
  PromptSaveOnExit: true
Toolbars:
  toolButtonStyle: 2
Visualization Manager:
  Class: ""
  Displays:
    - Alpha: 0.5
      Cell Size: 1
      Class: rviz/Grid
      Color: 160; 160; 164
      Enabled: false
      Line Style:
        Line Width: 0.029999999329447746
        Value: Lines
      Name: Grid
      Normal Cell Count: 0
      Offset:
        X: 0
        Y: 0
        Z: 0
      Plane: XY
      Plane Cell Count: 10
      Reference Frame: <Fixed Frame>
      Value: false
    - Class: rviz/Group
      Displays:
        - Class: rviz/TF
          Enabled: false
          Filter (blacklist): ""
          Filter (whitelist): ""
          Frame Timeout: 15
          Frames:
            All Enabled: false
          Marker Alpha: 1
          Marker Scale: 1.5
          Name: TF
          Show Arrows: true
          Show Axes: true
          Show Names: true
          Tree:
            {}
          Update Interval: 0
          Value: false
        - Alpha: 1
          Class: rviz/RobotModel
          Collision Enabled: false
          Enabled: true
          Links:
            All Links Enabled: true
            Expand Joint Details: false
            Expand Link Details: false
            Expand Tree: false
            Link Tree Style: Links in Alphabetic Order
            base_link:
              Alpha: 1
              Show Axes: false
              Show Trail: false
            lexus_model:
              Alpha: 1
              Show Axes: false
              Show Trail: false
              Value: true
          Name: Lexus model
          Robot Description: robot_description
          TF Prefix: ""
          Update Interval: 0
          Value: true
          Visual Enabled: true
      Enabled: true
      Name: System
    - Class: rviz/Group
      Displays:
        - Buffer length: 100
          Class: jsk_rviz_plugin/Plotter2D
          Enabled: true
          Name: Target speed
          Show Value: false
          Topic: /dashboard/target_speed
          Value: true
          auto color change: false
          auto scale: false
          background color: 0; 0; 0
          backround alpha: 0
          border: true
          foreground alpha: 0.699999988079071
          foreground color: 252; 175; 62
          height: 128
          left: 10
          linewidth: 1
          max color: 255; 0; 0
          max value: 40
          min value: 16
          show caption: false
          text size: 12
          top: 10
          update interval: 0.03999999910593033
          width: 128
        - Buffer length: 100
          Class: jsk_rviz_plugin/Plotter2D
          Enabled: true
          Name: Current speed
          Show Value: true
          Topic: /dashboard/current_speed
          Value: true
          auto color change: false
          auto scale: false
          background color: 0; 0; 0
          backround alpha: 0
          border: true
          foreground alpha: 0.699999988079071
          foreground color: 25; 255; 240
          height: 128
          left: 10
          linewidth: 1
          max color: 255; 0; 0
          max value: 40
          min value: 16
          show caption: true
          text size: 10
          top: 10
          update interval: 0.03999999910593033
          width: 128
        - Buffer length: 100
          Class: jsk_rviz_plugin/Plotter2D
          Enabled: true
          Name: Closest obj dist
          Show Value: true
          Topic: /dashboard/closest_object_distance
          Value: true
          auto color change: false
          auto scale: false
          background color: 0; 0; 0
          backround alpha: 0
          border: true
          foreground alpha: 0.699999988079071
          foreground color: 25; 255; 240
          height: 128
          left: 148
          linewidth: 1
          max color: 255; 0; 0
          max value: 75
          min value: 22
          show caption: true
          text size: 10
          top: 10
          update interval: 0.03999999910593033
          width: 128
        - Buffer length: 100
          Class: jsk_rviz_plugin/Plotter2D
          Enabled: true
          Name: Closest obj spd
          Show Value: true
<<<<<<< HEAD
          Topic: /dashboard/closest_object_distance
=======
          Topic: /dashboard/closest_object_speed
>>>>>>> 0b39eb21
          Value: true
          auto color change: false
          auto scale: false
          background color: 0; 0; 0
          backround alpha: 0
          border: true
          foreground alpha: 0.699999988079071
          foreground color: 25; 255; 240
          height: 128
          left: 286
          linewidth: 1
          max color: 255; 0; 0
          max value: 30
          min value: 16
          show caption: true
          text size: 10
          top: 10
          update interval: 0.03999999910593033
          width: 128
        - Buffer length: 100
          Class: jsk_rviz_plugin/Plotter2D
          Enabled: true
          Name: Acceleration
          Show Value: true
<<<<<<< HEAD
          Topic: /dashboard/closest_object_speed
          Value: true
          auto color change: false
          auto scale: false
          background color: 0; 0; 0
          backround alpha: 0
          border: true
          foreground alpha: 0.699999988079071
          foreground color: 25; 255; 240
          height: 128
          left: 10
          linewidth: 1
          max color: 255; 0; 0
          max value: 2
          min value: -2
          show caption: true
          text size: 10
          top: 168
          update interval: 0.03999999910593033
          width: 128
        - Buffer length: 100
          Class: jsk_rviz_plugin/Plotter2D
          Enabled: true
          Name: Accel limit
          Show Value: true
          Topic: /dashboard/acceleration_limit
          Value: true
          auto color change: false
          auto scale: false
          background color: 0; 0; 0
          backround alpha: 0
          border: true
          foreground alpha: 0.699999988079071
          foreground color: 25; 255; 240
          height: 128
          left: 148
          linewidth: 1
          max color: 255; 0; 0
          max value: 2
          min value: -2
          show caption: true
          text size: 10
          top: 168
          update interval: 0.03999999910593033
          width: 128
        - Buffer length: 100
          Class: jsk_rviz_plugin/Plotter2D
          Enabled: true
          Name: Decel limit
          Show Value: true
          Topic: /dashboard/deceleration_limit
          Value: true
          auto color change: false
          auto scale: false
          background color: 0; 0; 0
          backround alpha: 0
          border: true
          foreground alpha: 0.699999988079071
          foreground color: 25; 255; 240
          height: 128
          left: 286
          linewidth: 1
          max color: 255; 0; 0
          max value: 2
          min value: -2
          show caption: true
          text size: 10
          top: 168
          update interval: 0.03999999910593033
          width: 128
        - Buffer length: 100
          Class: jsk_rviz_plugin/Plotter2D
          Enabled: true
          Name: Acceleration
          Show Value: true
=======
>>>>>>> 0b39eb21
          Topic: /dashboard/acceleration
          Value: true
          auto color change: false
          auto scale: false
          background color: 0; 0; 0
          backround alpha: 0
          border: true
          foreground alpha: 0.699999988079071
          foreground color: 25; 255; 240
          height: 128
          left: 10
          linewidth: 1
          max color: 255; 0; 0
          max value: 2
          min value: -2
          show caption: true
          text size: 10
          top: 168
          update interval: 0.03999999910593033
          width: 128
        - Buffer length: 100
          Class: jsk_rviz_plugin/Plotter2D
          Enabled: true
          Name: Accel limit
          Show Value: true
          Topic: /dashboard/acceleration_limit
          Value: true
          auto color change: false
          auto scale: false
          background color: 0; 0; 0
          backround alpha: 0
          border: true
          foreground alpha: 0.699999988079071
          foreground color: 25; 255; 240
          height: 128
          left: 148
          linewidth: 1
          max color: 255; 0; 0
          max value: 2
          min value: -2
          show caption: true
          text size: 10
          top: 168
          update interval: 0.03999999910593033
          width: 128
        - Buffer length: 100
          Class: jsk_rviz_plugin/Plotter2D
          Enabled: true
          Name: Decel limit
          Show Value: true
          Topic: /dashboard/deceleration_limit
          Value: true
          auto color change: false
          auto scale: false
          background color: 0; 0; 0
          backround alpha: 0
          border: true
          foreground alpha: 0.699999988079071
          foreground color: 25; 255; 240
          height: 128
          left: 286
          linewidth: 1
          max color: 255; 0; 0
          max value: 2
          min value: -2
          show caption: true
          text size: 10
          top: 168
          update interval: 0.03999999910593033
          width: 128
      Enabled: true
      Name: Dashboard
    - Class: rviz/Group
      Displays:
        - Class: rviz/MarkerArray
          Enabled: true
          Marker Topic: /planning/lanelet2_map_markers
          Name: Lanelet2 map
          Namespaces:
            Centerline: true
            Crosswalk: true
            Left boundary: true
            Right boundary: true
            Stop line: true
            Traffic lights: true
          Queue Size: 100
          Value: true
        - Class: rviz/MarkerArray
          Enabled: true
          Marker Topic: /planning/stop_line_markers
          Name: Stop line status
          Namespaces:
            Status text: true
            Stop line: true
          Queue Size: 100
          Value: true
      Enabled: true
      Name: Map
    - Class: rviz/Group
      Displays:
        - Alpha: 1
          Autocompute Intensity Bounds: true
          Autocompute Value Bounds:
            Max Value: 10
            Min Value: -10
            Value: true
          Axis: Z
          Channel Name: intensity
          Class: rviz/PointCloud2
          Color: 255; 255; 255
          Color Transformer: Intensity
          Decay Time: 0
          Enabled: true
          Invert Rainbow: false
          Max Color: 255; 255; 255
          Min Color: 0; 0; 0
          Name: Points raw center
          Position Transformer: XYZ
          Queue Size: 10
          Selectable: true
          Size (Pixels): 3
          Size (m): 0.10000000149011612
          Style: Flat Squares
          Topic: /lidar_center/points_raw
          Unreliable: false
          Use Fixed Frame: true
          Use rainbow: true
          Value: true
        - Class: rviz/Camera
          Enabled: false
          Image Rendering: background and overlay
          Image Topic: /camera_fl/image_raw
          Name: Camera Left
          Overlay Alpha: 0.5
          Queue Size: 2
          Transport Hint: raw
          Unreliable: false
          Value: false
          Visibility:
            Control:
              Current pose: true
              Follower markers: true
              Value: true
            Dashboard:
              "": true
              Value: true
            Detection:
              "": true
              Value: true
            Grid: true
            Map:
              "": true
              Value: true
            Planning:
              Global path: true
              Local path: true
              Smoothed path: true
              Start and Goal lanelet markers: true
              Stop point: true
              Value: true
            Sensing:
              Camera Right: true
              Points raw center: true
              Value: true
            Simulation:
              "": true
              Value: true
            System:
              "": true
              Value: true
            Value: true
          Zoom Factor: 1
        - Class: rviz/Camera
          Enabled: false
          Image Rendering: background and overlay
          Image Topic: /camera_fr/image_raw
          Name: Camera Right
          Overlay Alpha: 0.5
          Queue Size: 2
          Transport Hint: raw
          Unreliable: false
          Value: false
          Visibility:
            Control:
              Current pose: true
              Follower markers: true
              Value: true
            Dashboard:
              "": true
              Value: true
            Detection:
              "": true
              Value: true
            Grid: true
            Map:
              "": true
              Value: true
            Planning:
              Global path: true
              Local path: true
              Smoothed path: true
              Start and Goal lanelet markers: true
              Stop point: true
              Value: true
            Sensing:
              Camera Left: true
              Points raw center: true
              Value: true
            Simulation:
              "": true
              Value: true
            System:
              "": true
              Value: true
            Value: true
          Zoom Factor: 1
      Enabled: false
      Name: Sensing
    - Class: rviz/Group
      Displays:
        - Class: rviz/Group
          Displays:
            - Alpha: 1
              Autocompute Intensity Bounds: true
              Autocompute Value Bounds:
                Max Value: 10
                Min Value: -10
                Value: true
              Axis: Z
              Channel Name: intensity
              Class: rviz/PointCloud2
              Color: 255; 255; 255
              Color Transformer: Intensity
              Decay Time: 0
              Enabled: false
              Invert Rainbow: false
              Max Color: 255; 255; 255
              Min Color: 0; 0; 0
              Name: Points ground
              Position Transformer: XYZ
              Queue Size: 10
              Selectable: true
              Size (Pixels): 3
              Size (m): 0.10000000149011612
              Style: Flat Squares
              Topic: detection/lidar/points_ground
              Unreliable: false
              Use Fixed Frame: true
              Use rainbow: true
              Value: false
            - Alpha: 1
              Autocompute Intensity Bounds: true
              Autocompute Value Bounds:
                Max Value: 10
                Min Value: -10
                Value: true
              Axis: Z
              Channel Name: intensity
              Class: rviz/PointCloud2
              Color: 255; 255; 255
              Color Transformer: Intensity
              Decay Time: 0
              Enabled: false
              Invert Rainbow: false
              Max Color: 255; 255; 255
              Min Color: 0; 0; 0
              Name: Points no ground
              Position Transformer: XYZ
              Queue Size: 10
              Selectable: true
              Size (Pixels): 3
              Size (m): 0.10000000149011612
              Style: Flat Squares
              Topic: detection/lidar/points_no_ground
              Unreliable: false
              Use Fixed Frame: true
              Use rainbow: true
              Value: false
            - Alpha: 1
              Autocompute Intensity Bounds: true
              Autocompute Value Bounds:
                Max Value: 10
                Min Value: -10
                Value: true
              Axis: Z
              Channel Name: label
              Class: rviz/PointCloud2
              Color: 255; 255; 255
              Color Transformer: Intensity
              Decay Time: 0
              Enabled: false
              Invert Rainbow: false
              Max Color: 255; 255; 255
              Min Color: 0; 0; 0
              Name: Points clustered
              Position Transformer: XYZ
              Queue Size: 10
              Selectable: true
              Size (Pixels): 3
              Size (m): 0.10000000149011612
              Style: Flat Squares
              Topic: /detection/lidar/points_clustered
              Unreliable: false
              Use Fixed Frame: true
              Use rainbow: true
              Value: false
          Enabled: true
          Name: Lidar
        - Class: rviz/MarkerArray
          Enabled: true
          Marker Topic: /detection/detected_objects_markers
          Name: Detected objects
          Namespaces:
            bounding_box: false
            centroid: true
            convex_hull: true
            text: true
          Queue Size: 100
          Value: true
      Enabled: true
      Name: Detection
    - Class: rviz/Group
      Displays:
        - Class: rviz/MarkerArray
          Enabled: true
          Marker Topic: /planning/global_path_markers
          Name: Global path
          Namespaces:
            Path: true
            Velocity label: false
            Waypoint pose: false
          Queue Size: 100
          Value: true
        - Class: rviz/MarkerArray
          Enabled: false
          Marker Topic: /planning/smoothed_path_markers
          Name: Smoothed path
          Namespaces:
            {}
          Queue Size: 100
          Value: false
        - Class: rviz/MarkerArray
          Enabled: true
          Marker Topic: /planning/local_path_markers
          Name: Local path
          Namespaces:
            Stopping point: true
            Velocity label: true
            Waypoints: true
          Queue Size: 100
          Value: true
        - Class: rviz/Marker
          Enabled: true
          Marker Topic: /planning/stop_point_visualization
          Name: Stop point
          Namespaces:
            {}
          Queue Size: 100
          Value: true
        - Class: rviz/MarkerArray
          Enabled: false
          Marker Topic: /planning/target_lane_markers
          Name: Start and Goal lanelet markers
          Namespaces:
            {}
          Queue Size: 100
          Value: false
      Enabled: true
      Name: Planning
    - Class: rviz/Group
      Displays:
        - Class: rviz/MarkerArray
          Enabled: false
          Marker Topic: /control/follower_markers
          Name: Follower markers
          Namespaces:
            {}
          Queue Size: 100
          Value: false
        - Alpha: 1
          Axes Length: 1
          Axes Radius: 0.10000000149011612
          Class: rviz/Pose
          Color: 255; 25; 0
          Enabled: false
          Head Length: 0.8999999761581421
          Head Radius: 0.30000001192092896
          Name: Current pose
          Queue Size: 10
          Shaft Length: 2
          Shaft Radius: 0.10000000149011612
          Shape: Arrow
          Topic: /localization/current_pose
          Unreliable: false
          Value: false
      Enabled: true
      Name: Control
    - Class: rviz/Group
      Displays:
        - Class: rviz/MarkerArray
          Enabled: true
          Marker Topic: /vehicle/bicycle_markers
          Name: Bicycle markers
          Namespaces:
            {}
          Queue Size: 100
          Value: true
        - Class: rviz/Camera
          Enabled: false
          Image Rendering: background and overlay
          Image Topic: /carla/rgb_view/image_raw
          Name: Carla camera view
          Overlay Alpha: 0.5
          Queue Size: 2
          Transport Hint: raw
          Unreliable: false
          Value: false
          Visibility:
            Control:
              Current pose: true
              Follower markers: true
              Value: true
            Dashboard:
              Accel limit: true
              Acceleration: true
              Closest obj dist: true
              Closest obj spd: true
              Current speed: true
              Decel limit: true
              Target speed: true
              Value: true
            Detection:
              Detected objects: true
              Lidar:
                Points clustered: true
                Points ground: true
                Points no ground: true
                Value: true
              Value: true
            Grid: true
            Map:
              Lanelet2 map: true
              Stop line status: true
              Value: true
            Planning:
              Global path: true
              Local path: true
              Smoothed path: true
              Start and Goal lanelet markers: true
              Stop point: true
              Value: true
            Sensing:
              Camera Left: true
              Camera Right: true
              Points raw center: true
              Value: true
            Simulation:
              Bicycle markers: true
              Carla image view: true
              Value: true
            System:
              Lexus model: true
              TF: true
              Value: true
            Value: true
          Zoom Factor: 1
        - Class: rviz/Image
          Enabled: false
          Image Topic: /carla/rgb_view/image_raw
          Max Value: 1
          Median window: 5
          Min Value: 0
          Name: Carla image view
          Normalize Range: true
          Queue Size: 2
          Transport Hint: raw
          Unreliable: false
          Value: false
      Enabled: true
      Name: Simulation
  Enabled: true
  Global Options:
    Background Color: 48; 48; 48
    Default Light: true
    Fixed Frame: map
    Frame Rate: 30
  Name: root
  Tools:
    - Class: rviz/Interact
      Hide Inactive Objects: true
    - Class: rviz/MoveCamera
    - Class: rviz/Select
    - Class: rviz/FocusCamera
    - Class: rviz/Measure
    - Class: rviz/SetInitialPose
      Theta std deviation: 0.2617993950843811
      Topic: /initialpose
      X std deviation: 0.5
      Y std deviation: 0.5
    - Class: rviz/SetGoal
      Topic: /move_base_simple/goal
    - Class: rviz/PublishPoint
      Single click: false
      Topic: /clicked_point
  Value: true
  Views:
    Current:
      Angle: 0
      Class: rviz/TopDownOrtho
      Enable Stereo Rendering:
        Stereo Eye Separation: 0.05999999865889549
        Stereo Focal Distance: 1
        Swap Stereo Eyes: false
        Value: false
      Invert Z Axis: false
      Name: Current View
      Near Clip Distance: 0.0010000000474974513
      Scale: 20
      Target Frame: base_link
      X: 0
      Y: 0
    Saved:
      - Angle: 0
        Class: rviz/TopDownOrtho
        Enable Stereo Rendering:
          Stereo Eye Separation: 0.05999999865889549
          Stereo Focal Distance: 1
          Swap Stereo Eyes: false
          Value: false
        Invert Z Axis: false
        Name: TopDownFollow
        Near Clip Distance: 0.0010000000474974513
        Scale: 20
        Target Frame: base_link
        X: 0
        Y: 0
      - Class: rviz/ThirdPersonFollower
        Distance: 16.29290199279785
        Enable Stereo Rendering:
          Stereo Eye Separation: 0.05999999865889549
          Stereo Focal Distance: 1
          Swap Stereo Eyes: false
          Value: false
        Field of View: 0.7853981852531433
        Focal Point:
          X: 0
          Y: 0
          Z: 0
        Focal Shape Fixed Size: true
        Focal Shape Size: 0.05000000074505806
        Invert Z Axis: false
        Name: ThirdPersonFollow
        Near Clip Distance: 0.009999999776482582
        Pitch: 0.2747974097728729
        Target Frame: base_link
        Yaw: 3.1404006481170654
      - Angle: 0
        Class: rviz/TopDownOrtho
        Enable Stereo Rendering:
          Stereo Eye Separation: 0.05999999865889549
          Stereo Focal Distance: 1
          Swap Stereo Eyes: false
          Value: false
        Invert Z Axis: false
        Name: TartuDemoRoute
        Near Clip Distance: 0.0010000000474974513
        Scale: 1.0889099836349487
        Target Frame: map
        X: 91.94154357910156
        Y: -336.5230712890625
      - Angle: 0
        Class: rviz/TopDownOrtho
        Enable Stereo Rendering:
          Stereo Eye Separation: 0.05999999865889549
          Stereo Focal Distance: 1
          Swap Stereo Eyes: false
          Value: false
        Invert Z Axis: false
        Name: RaadiParkingLot
        Near Clip Distance: 0.0010000000474974513
        Scale: 5.084094047546387
        Target Frame: map
        X: 1578.68505859375
        Y: 1319.7745361328125
Window Geometry:
  Camera Left:
    collapsed: false
  Camera Right:
    collapsed: false
  Carla camera view:
    collapsed: false
  Carla image view:
    collapsed: false
  Displays:
    collapsed: false
  Height: 1369
  Hide Left Dock: false
  Hide Right Dock: false
  QMainWindow State: 000000ff00000000fd00000004000000000000020f000004f1fc0200000015fb0000001200530065006c0065006300740069006f006e00000001e10000009b0000006e00fffffffb0000001e0054006f006f006c002000500072006f007000650072007400690065007302000001ed000001df00000185000000a3fb000000120056006900650077007300200054006f006f02000001df000002110000018500000122fb000000200054006f006f006c002000500072006f0070006500720074006900650073003203000002880000011d000002210000017afb0000001600430061006d0065007200610020004c006500660074000000003d000001620000001900fffffffc00000047000002d1000000f100fffffffa000000020100000003fb0000000a0049006d0061006700650000000000ffffffff0000000000000000fb0000000c00430061006d0065007200610000000000ffffffff0000000000000000fb000000100044006900730070006c0061007900730100000000000001360000016100fffffffb0000000a00560069006500770073010000031f00000219000000c200fffffffb0000000a0049006d006100670065010000028e000000d20000000000000000fb0000002000730065006c0065006300740069006f006e00200062007500660066006500720200000138000000aa0000023a00000294fb00000014005700690064006500530074006500720065006f02000000e6000000d2000003ee0000030bfb0000000c004b0069006e0065006300740200000186000001060000030c00000261fb000000120049006d006100670065005f0072006100770000000000ffffffff0000000000000000fb0000000c00430061006d006500720061000000024e000001710000000000000000fb000000120049006d00610067006500200052006100770100000421000000160000000000000000fb0000000a0049006d00610067006501000002f4000000cb0000000000000000fb0000000a0049006d006100670065010000056c0000026c0000000000000000fb00000024004400650063006900730069006f006e004d0061006b0065007200500061006e0065006c00000002110000018f0000000000000000fb0000000c00430061006d006500720061010000040a000000d60000000000000000fb0000000a0049006d006100670065010000040a000000d60000000000000000fb0000000c00430061006d0065007200610100000117000001f10000000000000000fb0000000c00430061006d006500720061010000030e0000023500000000000000000000000100000331000004f1fc0200000006fb0000001800430061006d006500720061002000520069006700680074000000003d000001560000001900fffffffc00000047000004f10000000000fffffffaffffffff0100000002fb00000022004300610072006c0061002000630061006d0065007200610020007600690065007700000006cf00000331000000ca00fffffffb00000020004300610072006c006100200069006d006100670065002000760069006500770000000000ffffffff000000c000fffffffb0000000c00430061006d00650072006100000002360000030d0000000000000000fb0000000c00430061006d0065007200610100000268000002db0000000000000000fb0000001e0054006f006f006c002000500072006f00700065007200740069006500730100000041000000780000000000000000fb0000001200530065006c0065006300740069006f006e010000025a000000b20000000000000000000000020000073f000000a8fc0100000001fb0000000a00560069006500770073030000004e00000080000002e100000197000000030000052700000167fc0100000005fb00000012005200610077005f0069006d0061006700650000000000000005270000000000000000fb000000140072006f0069005f007300690067006e0061006c0000000241000002e60000000000000000fb0000002400560065006800690063006c00650045006e006700610067006500500061006e0065006c0000000000000005740000000000000000fb0000000800540069006d006500000000c4000004b0000004c100fffffffb0000000800540069006d00650100000000000004500000000000000000000007a2000004f100000004000000040000000800000008fc0000000100000002000000010000000a0054006f006f006c00730100000000ffffffff0000000000000000
  Selection:
    collapsed: false
  Time:
    collapsed: false
  Tool Properties:
    collapsed: false
  Views:
    collapsed: false
  Width: 2488
  X: 72
  Y: 34<|MERGE_RESOLUTION|>--- conflicted
+++ resolved
@@ -184,11 +184,7 @@
           Enabled: true
           Name: Closest obj spd
           Show Value: true
-<<<<<<< HEAD
-          Topic: /dashboard/closest_object_distance
-=======
           Topic: /dashboard/closest_object_speed
->>>>>>> 0b39eb21
           Value: true
           auto color change: false
           auto scale: false
@@ -213,84 +209,6 @@
           Enabled: true
           Name: Acceleration
           Show Value: true
-<<<<<<< HEAD
-          Topic: /dashboard/closest_object_speed
-          Value: true
-          auto color change: false
-          auto scale: false
-          background color: 0; 0; 0
-          backround alpha: 0
-          border: true
-          foreground alpha: 0.699999988079071
-          foreground color: 25; 255; 240
-          height: 128
-          left: 10
-          linewidth: 1
-          max color: 255; 0; 0
-          max value: 2
-          min value: -2
-          show caption: true
-          text size: 10
-          top: 168
-          update interval: 0.03999999910593033
-          width: 128
-        - Buffer length: 100
-          Class: jsk_rviz_plugin/Plotter2D
-          Enabled: true
-          Name: Accel limit
-          Show Value: true
-          Topic: /dashboard/acceleration_limit
-          Value: true
-          auto color change: false
-          auto scale: false
-          background color: 0; 0; 0
-          backround alpha: 0
-          border: true
-          foreground alpha: 0.699999988079071
-          foreground color: 25; 255; 240
-          height: 128
-          left: 148
-          linewidth: 1
-          max color: 255; 0; 0
-          max value: 2
-          min value: -2
-          show caption: true
-          text size: 10
-          top: 168
-          update interval: 0.03999999910593033
-          width: 128
-        - Buffer length: 100
-          Class: jsk_rviz_plugin/Plotter2D
-          Enabled: true
-          Name: Decel limit
-          Show Value: true
-          Topic: /dashboard/deceleration_limit
-          Value: true
-          auto color change: false
-          auto scale: false
-          background color: 0; 0; 0
-          backround alpha: 0
-          border: true
-          foreground alpha: 0.699999988079071
-          foreground color: 25; 255; 240
-          height: 128
-          left: 286
-          linewidth: 1
-          max color: 255; 0; 0
-          max value: 2
-          min value: -2
-          show caption: true
-          text size: 10
-          top: 168
-          update interval: 0.03999999910593033
-          width: 128
-        - Buffer length: 100
-          Class: jsk_rviz_plugin/Plotter2D
-          Enabled: true
-          Name: Acceleration
-          Show Value: true
-=======
->>>>>>> 0b39eb21
           Topic: /dashboard/acceleration
           Value: true
           auto color change: false
