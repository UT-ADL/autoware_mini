--- conflicted
+++ resolved
@@ -37,8 +37,5 @@
   local_path_length: 100
   nearest_neighbor_search: kd_tree  # kd_tree. ball_tree, brute, auto
   transform_timeout: 0.06
-<<<<<<< HEAD
   dense_wp_interval: 0.1
-=======
-  tfl_deceleration_limit: -2.7
->>>>>>> 37afcdb9
+  tfl_deceleration_limit: -2.7